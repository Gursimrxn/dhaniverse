import { GameObjects, Input } from "phaser";
import { MainGameScene } from "../scenes/MainScene.ts";
import { Constants } from "../utils/Constants.ts";

interface NPCSprite extends GameObjects.Sprite {
    nameText?: GameObjects.Text;
}

export class NPCManager {
<<<<<<< HEAD
  private scene: MainGameScene;
  private npc: NPCSprite;
  private npcDialog: GameObjects.Container | null = null;
  private interactionKey: Input.Keyboard.Key | null = null;
  private readonly interactionDistance: number = 150;
  private interactionText: GameObjects.Text;
  private isPlayerNearNPC: boolean = false;
  private activeDialog: boolean = false;
  private speechBubble: GameObjects.Sprite | null = null;

  constructor(scene: MainGameScene) {
    this.scene = scene;
    
    // Setup interaction key with null check
    if (scene.input.keyboard) {
      this.interactionKey = scene.input.keyboard.addKey('E');
    }
    
    // Create NPC at predefined position
    this.npc = scene.add.sprite(737, 3753, 'character') as NPCSprite;
    this.npc.setScale(0.3);
    this.npc.anims.play('idle-right');
      // Add NPC name text
    const npcNameText = scene.add.text(this.npc.x, this.npc.y - 50, "Village Elder", {
      fontFamily: Constants.NPC_NAME_FONT,
      fontSize: Constants.NPC_NAME_SIZE,
      color: Constants.NPC_NAME_COLOR,
      align: 'center',
      backgroundColor: Constants.NPC_NAME_BACKGROUND,
      padding: Constants.NPC_NAME_PADDING
    }).setOrigin(0.5);
    
    // Add interaction text (initially hidden)
    this.interactionText = scene.add.text(this.npc.x, this.npc.y - 80, "Press E to interact", {
      fontFamily: Constants.UI_TEXT_FONT,
      fontSize: Constants.UI_TEXT_SIZE,
      color: Constants.UI_TEXT_COLOR,
      align: 'center',
      backgroundColor: Constants.UI_TEXT_BACKGROUND,
      padding: Constants.UI_TEXT_PADDING
    }).setOrigin(0.5).setAlpha(0);
    
    // Add to game container
    const gameContainer = scene.getGameContainer();
    if (gameContainer) {
      gameContainer.add(this.npc);
      gameContainer.add(npcNameText);
      gameContainer.add(this.interactionText);
      this.npc.nameText = npcNameText;
    }
    
    // Create the speech bubble animations
    this.createSpeechBubbleAnimations();
  }
  
  private createSpeechBubbleAnimations(): void {
    try {
      // Check if the texture exists first
      if (!this.scene.textures.exists('speech_bubble_grey')) {
        console.warn("speech_bubble_grey texture not found - loading it now");
        
        // Load the texture dynamically if it doesn't exist
        this.scene.load.once('complete', () => {
          // Now create the animations after the texture is loaded
          this.createAnimationsFromLoadedTexture();
        });
        
        // Start loading the spritesheet
        this.scene.load.spritesheet('speech_bubble_grey', 'assets/speech_bubble_grey.png', {
          frameWidth: 64,
          frameHeight: 64
        });
        this.scene.load.start();
        return;
      }
      
      // If texture exists, create animations directly
      this.createAnimationsFromLoadedTexture();
      
    } catch (error) {
      console.error("Error in speech bubble animations setup:", error);
=======
    private scene: MainGameScene;
    private npc: NPCSprite;
    private npcDialog: GameObjects.Container | null = null;
    private interactionKey: Input.Keyboard.Key | null = null;
    private readonly interactionDistance: number = 150;
    private interactionText: GameObjects.Text;
    private isPlayerNearNPC: boolean = false;
    private activeDialog: boolean = false;
    private speechBubble: GameObjects.Sprite | null = null;

    constructor(scene: MainGameScene) {
        this.scene = scene;

        // Setup interaction key with null check
        if (scene.input.keyboard) {
            this.interactionKey = scene.input.keyboard.addKey("E");
        }

        // Create NPC at predefined position
        this.npc = scene.add.sprite(737, 3753, "character") as NPCSprite;
        this.npc.setScale(0.32); // Adjusted scale for C2.png to match original NPC size
        this.npc.anims.play("idle-right");
        // Add NPC name text
        const npcNameText = scene.add
            .text(this.npc.x, this.npc.y - 50, "Village Elder", {
                fontFamily: Constants.NPC_NAME_FONT,
                fontSize: Constants.NPC_NAME_SIZE,
                color: Constants.NPC_NAME_COLOR,
                align: "center",
                backgroundColor: Constants.NPC_NAME_BACKGROUND,
                padding: Constants.NPC_NAME_PADDING,
            })
            .setOrigin(0.5);

        // Add interaction text (initially hidden)
        this.interactionText = scene.add
            .text(this.npc.x, this.npc.y - 80, "Press E to interact", {
                fontFamily: Constants.UI_TEXT_FONT,
                fontSize: Constants.UI_TEXT_SIZE,
                color: Constants.UI_TEXT_COLOR,
                align: "center",
                backgroundColor: Constants.UI_TEXT_BACKGROUND,
                padding: Constants.UI_TEXT_PADDING,
            })
            .setOrigin(0.5)
            .setAlpha(0);

        // Add to game container
        const gameContainer = scene.getGameContainer();
        if (gameContainer) {
            gameContainer.add(this.npc);
            gameContainer.add(npcNameText);
            gameContainer.add(this.interactionText);
            this.npc.nameText = npcNameText;
        }

        // Create the speech bubble animations
        this.createSpeechBubbleAnimations();
>>>>>>> b7ce3640
    }

    private createSpeechBubbleAnimations(): void {
        try {
            // Check if the texture exists first
            if (!this.scene.textures.exists("speech_bubble_grey")) {
                console.warn(
                    "speech_bubble_grey texture not found - loading it now"
                );

                // Load the texture dynamically if it doesn't exist
                this.scene.load.once("complete", () => {
                    // Now create the animations after the texture is loaded
                    this.createAnimationsFromLoadedTexture();
                });

                // Start loading the spritesheet
                this.scene.load.spritesheet(
                    "speech_bubble_grey",
                    "assets/speech_bubble_grey.png",
                    {
                        frameWidth: 64,
                        frameHeight: 64,
                    }
                );
                this.scene.load.start();
                return;
            }

            // If texture exists, create animations directly
            this.createAnimationsFromLoadedTexture();
        } catch (error) {
            console.error("Error in speech bubble animations setup:", error);
        }
    }

    private createAnimationsFromLoadedTexture(): void {
        try {
            // Check if animations already exist
            if (!this.scene.anims.exists("speech-bubble-open")) {
                // Create opening animation (frames 8-14)
                this.scene.anims.create({
                    key: "speech-bubble-open",
                    frames: this.scene.anims.generateFrameNumbers(
                        "speech_bubble_grey",
                        {
                            start: 8,
                            end: 14,
                        }
                    ),
                    frameRate: 15,
                    repeat: 0,
                });
            }

            if (!this.scene.anims.exists("speech-bubble-close")) {
                // Create closing animation (frames 15-21)
                this.scene.anims.create({
                    key: "speech-bubble-close",
                    frames: this.scene.anims.generateFrameNumbers(
                        "speech_bubble_grey",
                        {
                            start: 15,
                            end: 21,
                        }
                    ),
                    frameRate: 15,
                    repeat: 0,
                });
            }

            console.log("Speech bubble animations created successfully");
        } catch (error) {
            console.error("Failed to create speech bubble animations:", error);
            console.log(
                "Make sure speech_bubble_grey spritesheet is properly structured"
            );
        }
    }

    update(): void {
        const player = this.scene.getPlayer();
        if (!player) return;

        // If dialog is already open, don't show interaction prompt and don't allow new interactions
        if (this.activeDialog) {
            this.interactionText.setAlpha(0);
            return;
        }

        // Calculate distance between player and NPC
        const playerPos = player.getPosition();
        const dx = playerPos.x - this.npc.x;
        const dy = playerPos.y - this.npc.y;
        const distance = Math.sqrt(dx * dx + dy * dy);

        // Check if player is within interaction distance
        const wasNearNPC = this.isPlayerNearNPC;
        this.isPlayerNearNPC = distance <= this.interactionDistance;

        // Only react to changes in proximity
        if (this.isPlayerNearNPC !== wasNearNPC) {
            if (this.isPlayerNearNPC) {
                // Player just entered interaction zone - show text with fade in
                this.scene.tweens.add({
                    targets: this.interactionText,
                    alpha: 1,
                    duration: 200,
                    ease: "Power1",
                });
            } else {
                // Player just left interaction zone - hide text with fade out
                this.scene.tweens.add({
                    targets: this.interactionText,
                    alpha: 0,
                    duration: 200,
                    ease: "Power1",
                });
            }
        }

        // Update interaction text position
        this.updateInteractionTextPosition();

        // Check for interaction key press when near NPC
        if (
            this.isPlayerNearNPC &&
            this.interactionKey &&
            Phaser.Input.Keyboard.JustDown(this.interactionKey) &&
            !this.activeDialog
        ) {
            this.showDialog();
        }
    }

    private updateInteractionTextPosition(): void {
        if (this.interactionText) {
            this.interactionText.x = this.npc.x;
            this.interactionText.y = this.npc.y - 80;
        }
    }

    private showDialog(): void {
        // Mark dialog as active
        this.activeDialog = true;

        // Create a dialog box
        const dialogBox = this.scene.add.rectangle(
            this.scene.cameras.main.centerX,
            this.scene.cameras.main.height - 150,
            this.scene.cameras.main.width * 0.8,
            150,
            0x000000,
            0.8
        );
        dialogBox.setScrollFactor(0).setDepth(2000);
        // Add dialog text with word wrap
        const dialogText = this.scene.add
            .text(
                dialogBox.x,
                dialogBox.y,
                "Greetings adventurer! I am the Village Elder.\nWelcome to our humble village.",
                {
                    fontFamily: Constants.DIALOG_TEXT_FONT,
                    fontSize: Constants.DIALOG_TEXT_SIZE,
                    color: Constants.DIALOG_TEXT_COLOR,
                    align: "center",
                    wordWrap: { width: dialogBox.width - 40 },
                }
            )
            .setOrigin(0.5)
            .setScrollFactor(0)
            .setDepth(2001);

        // Add close instruction
        const closeText = this.scene.add
            .text(
                dialogBox.x,
                dialogBox.y + 60,
                "Press E, Space or Enter to close",
                {
                    fontFamily: Constants.DIALOG_INSTRUCTION_FONT,
                    fontSize: Constants.DIALOG_INSTRUCTION_SIZE,
                    color: Constants.DIALOG_INSTRUCTION_COLOR,
                    align: "center",
                }
            )
            .setOrigin(0.5)
            .setScrollFactor(0)
            .setDepth(2001);

        // Create a container for dialog elements
        const dialogContainer = this.scene.add.container(0, 0);
        dialogContainer.add([dialogBox, dialogText, closeText]);
        this.npcDialog = dialogContainer;

        // Create speech bubble animation directly above the NPC (centered) and larger
        this.speechBubble = this.scene.add.sprite(
            this.npc.x, // Center above the NPC (was this.npc.x + 40)
            this.npc.y - 120, // Position higher above the NPC (was this.npc.y - 30)
            "speech_bubble_grey"
        );
        this.speechBubble.setScale(2.5); // Make it significantly larger (was 1.5)
        this.speechBubble.setDepth(2002); // Make sure it appears above other elements
        this.speechBubble.setScrollFactor(1); // Make it move with the game world

        // Play the opening animation
        this.speechBubble.play("speech-bubble-open");

        // Setup keyboard listeners
        this.scene.input.keyboard?.once("keydown-E", () => this.closeDialog());
        this.scene.input.keyboard?.once("keydown-SPACE", () =>
            this.closeDialog()
        );
        this.scene.input.keyboard?.once("keydown-ENTER", () =>
            this.closeDialog()
        );
    }

    private closeDialog(): void {
        if (!this.npcDialog) return;

        // Play the closing animation if speech bubble exists
        if (this.speechBubble) {
            this.speechBubble.play("speech-bubble-close");

            // Wait for the closing animation to complete
            this.speechBubble.once("animationcomplete", () => {
                if (this.speechBubble) {
                    this.speechBubble.destroy();
                    this.speechBubble = null;
                }
            });
        }

        // Clean up dialog with fade out animation
        this.scene.tweens.add({
            targets: this.npcDialog,
            alpha: 0,
            duration: 200,
            onComplete: () => {
                if (this.npcDialog) {
                    this.npcDialog.destroy();
                    this.npcDialog = null;
                }
                this.activeDialog = false;
            },
        });
    }
}<|MERGE_RESOLUTION|>--- conflicted
+++ resolved
@@ -7,89 +7,6 @@
 }
 
 export class NPCManager {
-<<<<<<< HEAD
-  private scene: MainGameScene;
-  private npc: NPCSprite;
-  private npcDialog: GameObjects.Container | null = null;
-  private interactionKey: Input.Keyboard.Key | null = null;
-  private readonly interactionDistance: number = 150;
-  private interactionText: GameObjects.Text;
-  private isPlayerNearNPC: boolean = false;
-  private activeDialog: boolean = false;
-  private speechBubble: GameObjects.Sprite | null = null;
-
-  constructor(scene: MainGameScene) {
-    this.scene = scene;
-    
-    // Setup interaction key with null check
-    if (scene.input.keyboard) {
-      this.interactionKey = scene.input.keyboard.addKey('E');
-    }
-    
-    // Create NPC at predefined position
-    this.npc = scene.add.sprite(737, 3753, 'character') as NPCSprite;
-    this.npc.setScale(0.3);
-    this.npc.anims.play('idle-right');
-      // Add NPC name text
-    const npcNameText = scene.add.text(this.npc.x, this.npc.y - 50, "Village Elder", {
-      fontFamily: Constants.NPC_NAME_FONT,
-      fontSize: Constants.NPC_NAME_SIZE,
-      color: Constants.NPC_NAME_COLOR,
-      align: 'center',
-      backgroundColor: Constants.NPC_NAME_BACKGROUND,
-      padding: Constants.NPC_NAME_PADDING
-    }).setOrigin(0.5);
-    
-    // Add interaction text (initially hidden)
-    this.interactionText = scene.add.text(this.npc.x, this.npc.y - 80, "Press E to interact", {
-      fontFamily: Constants.UI_TEXT_FONT,
-      fontSize: Constants.UI_TEXT_SIZE,
-      color: Constants.UI_TEXT_COLOR,
-      align: 'center',
-      backgroundColor: Constants.UI_TEXT_BACKGROUND,
-      padding: Constants.UI_TEXT_PADDING
-    }).setOrigin(0.5).setAlpha(0);
-    
-    // Add to game container
-    const gameContainer = scene.getGameContainer();
-    if (gameContainer) {
-      gameContainer.add(this.npc);
-      gameContainer.add(npcNameText);
-      gameContainer.add(this.interactionText);
-      this.npc.nameText = npcNameText;
-    }
-    
-    // Create the speech bubble animations
-    this.createSpeechBubbleAnimations();
-  }
-  
-  private createSpeechBubbleAnimations(): void {
-    try {
-      // Check if the texture exists first
-      if (!this.scene.textures.exists('speech_bubble_grey')) {
-        console.warn("speech_bubble_grey texture not found - loading it now");
-        
-        // Load the texture dynamically if it doesn't exist
-        this.scene.load.once('complete', () => {
-          // Now create the animations after the texture is loaded
-          this.createAnimationsFromLoadedTexture();
-        });
-        
-        // Start loading the spritesheet
-        this.scene.load.spritesheet('speech_bubble_grey', 'assets/speech_bubble_grey.png', {
-          frameWidth: 64,
-          frameHeight: 64
-        });
-        this.scene.load.start();
-        return;
-      }
-      
-      // If texture exists, create animations directly
-      this.createAnimationsFromLoadedTexture();
-      
-    } catch (error) {
-      console.error("Error in speech bubble animations setup:", error);
-=======
     private scene: MainGameScene;
     private npc: NPCSprite;
     private npcDialog: GameObjects.Container | null = null;
@@ -148,7 +65,6 @@
 
         // Create the speech bubble animations
         this.createSpeechBubbleAnimations();
->>>>>>> b7ce3640
     }
 
     private createSpeechBubbleAnimations(): void {
